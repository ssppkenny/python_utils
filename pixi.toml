[project]
name = "utils"
version = "0.1.0"
description = "Add a short description here"
authors = ["Sergey Mikhno <sergey.mikhno@galenica.com>"]
channels = ["conda-forge"]
platforms = ["osx-64", "osx-arm64"]

[tasks]

[dependencies]
cython = "=0.29.36"
python = "3.11.*"
numpy = ">=1.24.4,<1.25"
pillow = ">=10.3.0,<10.4"
matplotlib = ">=3.8.4,<3.9"
jupyterlab = ">=4.2.1,<4.3"
intervaltree = ">=3.1.0,<3.2"
pixi-pycharm = ">=0.0.5,<0.1"

[pypi-dependencies]
opencv-python = "~=4.9.0.80"
<<<<<<< HEAD
kivy-ios = "~=2023.8.24"
=======
kivy = "~=2.3.0"
>>>>>>> 2f52c25b
<|MERGE_RESOLUTION|>--- conflicted
+++ resolved
@@ -20,8 +20,5 @@
 
 [pypi-dependencies]
 opencv-python = "~=4.9.0.80"
-<<<<<<< HEAD
 kivy-ios = "~=2023.8.24"
-=======
-kivy = "~=2.3.0"
->>>>>>> 2f52c25b
+kivy = "~=2.3.0"